apply plugin: 'scala'
apply plugin: 'osgi'

tasks.withType(ScalaCompile) {
	scalaCompileOptions.fork = true
    scalaCompileOptions.unchecked = true
    scalaCompileOptions.setAdditionalParameters(['-feature'])

    configure(scalaCompileOptions.forkOptions) {
        memoryMaximumSize = '1g'
        jvmArgs = ['-XX:MaxPermSize=512m']
    }
}

sourceSets { 
    test { 
        scala { 
            srcDir 'src/main/scala'
        }
    }
}

dependencies {
<<<<<<< HEAD
    // pinning to 2.10.1 as having issues with 2.10.2
	compile 'org.scala-lang:scala-library:2.10.1'
=======
    compile 'org.scala-lang:scala-library:2.10.+'
>>>>>>> 8994320f

    compile project(':rxjava-core')
    
    provided 'junit:junit-dep:4.10'
    provided 'org.mockito:mockito-core:1.8.5'
    provided 'org.scalatest:scalatest_2.10:1.9.1'
}

tasks.compileScala {  
    classpath = classpath + (configurations.compile + configurations.provided)
}

task test(overwrite: true, dependsOn: testClasses) << {
    ant.taskdef(name: 'scalatest',
            classname: 'org.scalatest.tools.ScalaTestAntTask',
            classpath: configurations.provided.asPath + ':' + configurations.testRuntime.asPath + ":" + compileScala.destinationDir
    )
    ant.scalatest(runpath: sourceSets.test.output.classesDir,
            haltonfailure: 'true',
            fork: 'false') {reporter(type: 'stdout')}
}

jar {
    manifest {
        name = 'rxjava-scala'
        instruction 'Bundle-Vendor', 'Netflix'
        instruction 'Bundle-DocURL', 'https://github.com/Netflix/RxJava'
        instruction 'Import-Package', '!org.junit,!junit.framework,!org.mockito.*,*'
        instruction 'Fragment-Host', 'com.netflix.rxjava.core'
    }
}<|MERGE_RESOLUTION|>--- conflicted
+++ resolved
@@ -21,12 +21,7 @@
 }
 
 dependencies {
-<<<<<<< HEAD
-    // pinning to 2.10.1 as having issues with 2.10.2
-	compile 'org.scala-lang:scala-library:2.10.1'
-=======
     compile 'org.scala-lang:scala-library:2.10.+'
->>>>>>> 8994320f
 
     compile project(':rxjava-core')
     
