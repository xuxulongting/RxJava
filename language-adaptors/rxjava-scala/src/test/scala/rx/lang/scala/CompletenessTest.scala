--- conflicted
+++ resolved
@@ -72,15 +72,11 @@
       "all(Func1[_ >: T, Boolean])" -> "forall(T => Boolean)",
       "buffer(Long, Long, TimeUnit)" -> "buffer(Duration, Duration)",
       "buffer(Long, Long, TimeUnit, Scheduler)" -> "buffer(Duration, Duration, Scheduler)",
-<<<<<<< HEAD
       "buffer(Func0[_ <: Observable[_ <: TClosing]])" -> "buffer(() => Observable[Any])",
       "buffer(Observable[B])" -> "buffer(Observable[Any])",
       "buffer(Observable[B], Int)" -> "buffer(Observable[Any], Int)",
       "buffer(Observable[_ <: TOpening], Func1[_ >: TOpening, _ <: Observable[_ <: TClosing]])" -> "buffer(Observable[Opening], Opening => Observable[Any])",
-      "contains(T)" -> "contains(Any)",
-=======
       "contains(Any)" -> "contains(U)",
->>>>>>> 62266af3
       "count()" -> "length",
       "delay(Func0[_ <: Observable[U]], Func1[_ >: T, _ <: Observable[V]])" -> "delay(() => Observable[Any], T => Observable[Any])",
       "delay(Func1[_ >: T, _ <: Observable[U]])" -> "delay(T => Observable[Any])",
@@ -170,16 +166,10 @@
       "merge(Observable[_ <: Observable[_ <: T]])" -> "flatten(<:<[Observable[T], Observable[Observable[U]]])",
       "mergeDelayError(Observable[_ <: T], Observable[_ <: T])" -> "mergeDelayError(Observable[U])",
       "mergeDelayError(Observable[_ <: Observable[_ <: T]])" -> "flattenDelayError(<:<[Observable[T], Observable[Observable[U]]])",
-<<<<<<< HEAD
-      "range(Int, Int)" -> "apply(Range)",
-      "repeat()" -> "repeat()",
-      "retry()" -> "retry()",
       "sequenceEqual(Observable[_ <: T], Observable[_ <: T])" -> "sequenceEqual(Observable[U])",
       "sequenceEqual(Observable[_ <: T], Observable[_ <: T], Func2[_ >: T, _ >: T, Boolean])" -> "sequenceEqual(Observable[U], (U, U) => Boolean)",
-=======
       "range(Int, Int)" -> "[use `(start until (start + count)).toObservable` instead of `range(start, count)`]",
       "range(Int, Int, Scheduler)" -> "[use `(start until (start + count)).toObservable.subscribeOn(scheduler)` instead of `range(start, count, scheduler)`]`]",
->>>>>>> 62266af3
       "sum(Observable[Integer])" -> "sum(Numeric[U])",
       "sumDoubles(Observable[Double])" -> "sum(Numeric[U])",
       "sumFloats(Observable[Float])" -> "sum(Numeric[U])",
